--- conflicted
+++ resolved
@@ -3,11 +3,7 @@
 
 [package]
 name = "sodg"
-<<<<<<< HEAD
-version = "0.0.1"
-=======
 version = "0.0.3"
->>>>>>> 2a91176f
 edition = "2024"
 repository = "https://github.com/objectionary/sodg"
 description = "Surging Object DiGraph (SODG)"
