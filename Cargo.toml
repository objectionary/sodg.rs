--- conflicted
+++ resolved
@@ -36,12 +36,8 @@
 regex = "1.11.2"
 rstest = "0.26.1"
 rustc-hash = "2.1.1"
-<<<<<<< HEAD
-serde = { version = "1.0.219", features = ["derive"] }
 serde_bytes = "0.11.15"
-=======
 serde = { version = "1.0.226", features = ["derive"] }
->>>>>>> d9218826
 simple_logger = "5.0.0"
 sxd-document = "0.3.2"
 sxd-xpath = "0.4.2"
@@ -50,11 +46,8 @@
 
 [dev-dependencies]
 criterion = "0.7.0"
-<<<<<<< HEAD
 fsutils = "0.1.7"
 iai-callgrind = "0.16.1"
-=======
->>>>>>> d9218826
 predicates = "3.1.3"
 tempfile = "3.23.0"
 
