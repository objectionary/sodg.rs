// SPDX-FileCopyrightText: Copyright (c) 2022-2025 Objectionary.com
// SPDX-License-Identifier: MIT

use std::fmt::{Debug, Display, Formatter};
use std::ops::{
    Index, IndexMut, Range, RangeFrom, RangeFull, RangeInclusive, RangeTo, RangeToInclusive,
};
use std::str::FromStr;
use std::sync::Arc;

use anyhow::{Context as _, Result};
use serde::{Deserialize, Deserializer, Serialize, Serializer};
use serde_bytes::{ByteBuf, Bytes};

use crate::{HEX_SIZE, Hex};

impl Debug for Hex {
    fn fmt(&self, f: &mut Formatter<'_>) -> std::fmt::Result {
        f.write_str(self.print().as_str())
    }
}

impl PartialEq for Hex {
    fn eq(&self, other: &Self) -> bool {
        self.bytes() == other.bytes()
    }
}

impl Eq for Hex {}

impl Display for Hex {
    fn fmt(&self, f: &mut Formatter<'_>) -> std::fmt::Result {
        f.write_str(self.print().as_str())
    }
}

impl Index<usize> for Hex {
    type Output = u8;

    fn index(&self, index: usize) -> &Self::Output {
        match self {
            Self::Shared(v) => &v[index],
            Self::Bytes(a, len) => {
                if index < *len {
                    &a[index]
                } else {
                    panic!("Index {index} out of bounds (len = {len})")
                }
            }
        }
    }
}

impl IndexMut<usize> for Hex {
    fn index_mut(&mut self, index: usize) -> &mut Self::Output {
        match self {
            Self::Shared(v) => &mut Arc::make_mut(v)[index],
            Self::Bytes(a, len) => {
                if index < *len {
                    &mut a[index]
                } else {
                    panic!("Index {index} out of bounds (len = {len})")
                }
            }
        }
    }
}

impl Index<Range<usize>> for Hex {
    type Output = [u8];

    fn index(&self, index: Range<usize>) -> &Self::Output {
        match self {
            Self::Shared(v) => &v[index],
            Self::Bytes(a, len) => {
                if index.end <= *len {
                    &a[index]
                } else {
                    panic!("Range {index:?} out of bounds (len = {len})")
                }
            }
        }
    }
}

impl Index<RangeFrom<usize>> for Hex {
    type Output = [u8];

    fn index(&self, index: RangeFrom<usize>) -> &Self::Output {
        match self {
            Self::Shared(v) => &v[index],
            Self::Bytes(a, len) => {
                if index.start <= *len {
                    &a[index.start..*len]
                } else {
                    panic!("RangeFrom {:?} out of bounds (len = {})", index, *len)
                }
            }
        }
    }
}

impl Index<RangeFull> for Hex {
    type Output = [u8];

    fn index(&self, index: RangeFull) -> &Self::Output {
        match self {
            Self::Shared(v) => &v[index],
            Self::Bytes(a, len) => &a[0..*len],
        }
    }
}

impl Index<RangeInclusive<usize>> for Hex {
    type Output = [u8];

    fn index(&self, index: RangeInclusive<usize>) -> &Self::Output {
        match self {
            Self::Shared(v) => &v[index],
            Self::Bytes(a, len) => {
                if *index.end() < *len {
                    &a[index]
                } else {
                    panic!("RangeInclusive {index:?} out of bounds (len = {})", *len)
                }
            }
        }
    }
}

impl Index<RangeTo<usize>> for Hex {
    type Output = [u8];

    fn index(&self, index: RangeTo<usize>) -> &Self::Output {
        match self {
            Self::Shared(v) => &v[index],
            Self::Bytes(a, len) => {
                if index.end <= *len {
                    &a[index]
                } else {
                    panic!("RangeTo {:?} out of bounds (len = {})", index, *len)
                }
            }
        }
    }
}

impl Index<RangeToInclusive<usize>> for Hex {
    type Output = [u8];

    fn index(&self, index: RangeToInclusive<usize>) -> &Self::Output {
        match self {
            Self::Shared(v) => &v[index],
            Self::Bytes(a, len) => {
                if index.end < *len {
                    &a[index]
                } else {
                    panic!(
                        "RangeToInclusive {:?} out of bounds (len = {})",
                        index, *len
                    )
                }
            }
        }
    }
}

impl Hex {
    /// Empty Hex, for performance improvement.
    const BLANK: [u8; HEX_SIZE] = [0_u8; HEX_SIZE];

    /// Make an empty `Hex`.
    ///
    /// For example:
    ///
    /// ```
    /// use sodg::Hex;
    /// let d = Hex::empty();
    /// assert!(d.is_empty());
    /// assert_eq!("--", d.print());
    /// ```
    #[must_use]
    #[inline]
    pub const fn empty() -> Self {
        Self::Bytes(Self::BLANK, 0)
    }

    /// Take the bytes contained.
    ///
    /// For example:
    ///
    /// ```
    /// use sodg::Hex;
    /// let d = Hex::from(2_i64);
    /// assert_eq!(8, d.len())
    /// ```
    #[must_use]
    pub fn bytes(&self) -> &[u8] {
        match self {
            Self::Shared(v) => v.as_ref(),
            Self::Bytes(array, size) => &array[..*size],
        }
    }

    /// Count, how many bytes are in there.
    ///
    /// For example, an empty [`Hex`] has zero bytes:
    ///
    /// ```
    /// use sodg::Hex;
    /// let d = Hex::empty();
    /// assert_eq!(0, d.len());
    /// ```
    ///
    /// A non-empty [`Hex`] with an `i64` inside has eight bytes:
    ///
    /// ```
    /// use sodg::Hex;
    /// let d = Hex::from(42_i64);
    /// assert_eq!(8, d.len());
    /// ```
    #[must_use]
    #[allow(clippy::missing_const_for_fn)]
    pub fn len(&self) -> usize {
        match self {
            Self::Shared(bytes) => bytes.len(),
            Self::Bytes(_, size) => *size,
        }
    }

    /// Create a new [`Hex`] from slice, in appropriate mode.
    ///
    /// For example:
    ///
    /// ```
    /// use sodg::Hex;
    /// let d = Hex::from_slice(&[0xDE, 0xAD]);
    /// assert_eq!("DE-AD", d.print());
    /// let v = Hex::from_slice(&vec![0xBE, 0xEF]);
    /// assert_eq!("BE-EF", v.print());
    /// ```
    #[must_use]
    pub fn from_slice(slice: &[u8]) -> Self {
        if slice.len() <= HEX_SIZE {
            Self::Bytes(
                {
                    let mut x = [0; HEX_SIZE];
                    x[..slice.len()].copy_from_slice(slice);
                    x
                },
                slice.len(),
            )
        } else {
            Self::Shared(Arc::from(slice))
        }
    }

    /// Create a new [`Hex`] from `Vec<u8>`.
    ///
    /// For example:
    ///
    /// ```
    /// use sodg::Hex;
    /// let d = Hex::from_vec(vec![0xCA, 0xFE]);
    /// assert_eq!("CA-FE", d.print());
    /// ```
    #[must_use]
    pub fn from_vec(bytes: Vec<u8>) -> Self {
        if bytes.len() <= HEX_SIZE {
            let mut array = [0; HEX_SIZE];
            array[..bytes.len()].copy_from_slice(&bytes);
            Self::Bytes(array, bytes.len())
        } else {
            Self::Shared(bytes.into())
        }
    }

    /// Create a new [`Hex`] from the bytes composing `&str`.
    ///
    /// For example:
    ///
    /// ```
    /// use sodg::Hex;
    /// let d = Hex::from_str_bytes("Ура!");
    /// assert_eq!("D0-A3-D1-80-D0-B0-21", d.print());
    /// ```
    #[must_use]
    pub fn from_str_bytes(d: &str) -> Self {
        Self::from_slice(d.as_bytes())
    }

    /// Is it empty and has no data (not a single byte)?
    ///
    /// For example:
    ///
    /// ```
    /// use sodg::Hex;
    /// let d = Hex::from_vec(vec![]);
    /// assert_eq!(true, d.is_empty());
    /// ```
    #[must_use]
    pub fn is_empty(&self) -> bool {
        self.len() == 0
    }

    /// Turn it into `bool`.
    ///
    /// For example:
    ///
    /// ```
    /// use sodg::Hex;
    /// let d = Hex::from_vec([0x01].to_vec());
    /// assert_eq!(true, d.to_bool());
    /// ```
    #[must_use]
    pub fn to_bool(&self) -> bool {
        self.bytes()[0] == 0x01
    }

    /// Turn it into `i64`.
    ///
    /// For example:
    ///
    /// ```
    /// use sodg::Hex;
    /// let d = Hex::from_vec([0x00, 0x00, 0x00, 0x00, 0x00, 0x00, 0x00, 0x2A].to_vec());
    /// assert_eq!(42, d.to_i64().unwrap());
    /// ```
    ///
    /// # Errors
    ///
    /// If it's impossible to convert to an integer, an error will be returned.
    pub fn to_i64(&self) -> Result<i64> {
        let a: &[u8; 8] = &self.bytes().try_into().with_context(|| {
            format!(
                "There is not enough bytes, can't make INT (just {} while we need eight)",
                self.bytes().len(),
            )
        })?;
        Ok(i64::from_be_bytes(*a))
    }

    /// Turn it into `f64`.
    ///
    /// For example:
    ///
    /// ```
    /// use sodg::Hex;
    /// let d = Hex::from_vec([0x40, 0x09, 0x21, 0xfb, 0x54, 0x44, 0x2d, 0x18].to_vec());
    /// assert_eq!(std::f64::consts::PI, d.to_f64().unwrap());
    /// ```
    ///
    /// # Errors
    ///
    /// If it's impossible to convert to a float, an error will be returned.
    pub fn to_f64(&self) -> Result<f64> {
        let a: &[u8; 8] = &self.bytes().try_into().with_context(|| {
            format!(
                "There is not enough bytes, can't make FLOAT (just {} while we need eight)",
                self.bytes().len(),
            )
        })?;
        Ok(f64::from_be_bytes(*a))
    }

    /// Turn it into `String` in UTF-8 encoding.
    ///
    /// For example:
    ///
    /// ```
    /// use sodg::Hex;
    /// let d = Hex::from_vec([0x41, 0x42].to_vec());
    /// assert_eq!("AB", d.to_utf8().unwrap());
    /// ```
    ///
    /// # Errors
    ///
    /// If it's impossible to convert to a UTF-8 string, an error will be returned.
    pub fn to_utf8(&self) -> Result<String> {
        String::from_utf8(self.bytes().to_vec())
            .with_context(|| format!("The string inside Hex is not UTF-8 ({} bytes)", self.len()))
    }

    /// Turn it into a hexadecimal string.
    ///
    /// For example:
    ///
    /// ```
    /// use sodg::Hex;
    /// let d = Hex::from_vec([0xCA, 0xFE].to_vec());
    /// assert_eq!("CA-FE", d.print());
    /// ```
    ///
    /// A string of one letter will be printed as `xx`, without the trailing dash:
    ///
    /// ```
    /// use sodg::Hex;
    /// let d = Hex::from_vec([0xCA].to_vec());
    /// assert_eq!("CA", d.print());
    /// ```
    ///
    /// An empty string will be printed as `--`:
    ///
    /// ```
    /// use sodg::Hex;
    /// let d = Hex::empty();
    /// assert_eq!("--", d.print());
    /// ```
    #[must_use]
    pub fn print(&self) -> String {
        if self.bytes().is_empty() {
            "--".to_string()
        } else {
            self.bytes()
                .iter()
                .map(|b| format!("{b:02X}"))
                .collect::<Vec<String>>()
                .join("-")
        }
    }

    /// Turn it into a vector of bytes (making a clone).
    #[must_use]
    pub fn to_vec(&self) -> Vec<u8> {
        self.bytes().to_vec()
    }

    /// Take one byte.
    ///
    /// For example:
    ///
    /// ```
    /// use sodg::Hex;
    /// let d = Hex::from_str_bytes("你好");
    /// assert_eq!("E4-BD-A0-E5-A5-BD", d.print());
    /// assert_eq!(0xA0, d.byte_at(2));
    /// ```
    #[must_use]
    pub fn byte_at(&self, pos: usize) -> u8 {
        self.bytes()[pos]
    }

    /// Skip a few bytes at the beginning and return the rest
    /// as a new instance of `Hex`.
    ///
    /// For example:
    ///
    /// ```
    /// use sodg::Hex;
    /// let d = Hex::from_str_bytes("Hello, world!");
    /// assert_eq!("world!", d.tail(7).to_utf8().unwrap());
    /// ```
    #[must_use]
    pub fn tail(&self, skip: usize) -> Self {
        Self::from_vec(self.bytes()[skip..].to_vec())
    }

    /// Create a new `Hex`, which is a concatenation of `self` and `h`.
    ///
    /// For example:
    ///
    /// ```
    /// use sodg::Hex;
    /// let a = Hex::from_slice("dead".as_bytes());
    /// let b = Hex::from_slice("beef".as_bytes());
    /// let c = a.concat(&b);
    /// assert_eq!(c, Hex::from_slice("deadbeef".as_bytes()));
    /// ```
    #[must_use]
    pub fn concat(&self, h: &Self) -> Self {
        match &self {
            Self::Shared(v) => {
                let mut merged = Vec::with_capacity(v.len() + h.len());
                merged.extend_from_slice(v.as_ref());
                merged.extend_from_slice(h.bytes());
                Self::Shared(Arc::from(merged))
            }
            Self::Bytes(b, l) => {
                if l + h.len() <= HEX_SIZE {
                    let mut bytes = *b;
                    bytes[*l..*l + h.len()].copy_from_slice(h.bytes());
                    Self::Bytes(bytes, l + h.len())
                } else {
<<<<<<< HEAD
                    let mut v = Vec::with_capacity(l + h.len());
=======
                    let mut v = Vec::new();
>>>>>>> d9218826
                    v.extend_from_slice(&b[..*l]);
                    v.extend_from_slice(h.bytes());
                    Self::Shared(Arc::from(v))
                }
            }
        }
    }
}

impl Serialize for Hex {
    fn serialize<S>(&self, serializer: S) -> Result<S::Ok, S::Error>
    where
        S: Serializer,
    {
        Bytes::new(self.bytes()).serialize(serializer)
    }
}

impl<'de> Deserialize<'de> for Hex {
    fn deserialize<D>(deserializer: D) -> Result<Self, D::Error>
    where
        D: Deserializer<'de>,
    {
        let buf = ByteBuf::deserialize(deserializer)?;
        Ok(Self::from_slice(buf.as_ref()))
    }
}

impl From<i64> for Hex {
    /// Make a new `Hex` from `i64`.
    ///
    /// For example:
    ///
    /// ```
    /// use sodg::Hex;
    /// let d = Hex::from(65536_i64);
    /// assert_eq!("00-00-00-00-00-01-00-00", d.print());
    /// ```
    fn from(d: i64) -> Self {
        Self::from_slice(&d.to_be_bytes())
    }
}

impl From<i32> for Hex {
    /// Make a new `Hex` from `i32`.
    ///
    /// For example:
    ///
    /// ```
    /// use sodg::Hex;
    /// let d = Hex::from(65536_i32);
    /// assert_eq!("00-01-00-00", d.print());
    /// ```
    fn from(d: i32) -> Self {
        Self::from_slice(&d.to_be_bytes())
    }
}

impl From<i16> for Hex {
    /// Make a new `Hex` from `i16`.
    ///
    /// For example:
    ///
    /// ```
    /// use sodg::Hex;
    /// let d = Hex::from(256_i16);
    /// assert_eq!("01-00", d.print());
    /// ```
    fn from(d: i16) -> Self {
        Self::from_slice(&d.to_be_bytes())
    }
}

impl From<i8> for Hex {
    /// Make a new `Hex` from `i8`.
    ///
    /// For example:
    ///
    /// ```
    /// use sodg::Hex;
    /// let d = Hex::from(42_i8);
    /// assert_eq!("2A", d.print());
    /// ```
    fn from(d: i8) -> Self {
        Self::from_slice(&d.to_be_bytes())
    }
}

impl From<f64> for Hex {
    /// Make a new `Hex` from `f64`.
    ///
    /// For example:
    ///
    /// ```
    /// use std::f64::consts::PI;
    /// use sodg::Hex;
    /// let d = Hex::from(PI);
    /// assert_eq!("40-09-21-FB-54-44-2D-18", d.print());
    /// ```
    fn from(d: f64) -> Self {
        Self::from_slice(&d.to_be_bytes())
    }
}

impl From<f32> for Hex {
    /// Make a new `Hex` from `f32`.
    ///
    /// For example:
    ///
    /// ```
    /// use std::f32::consts::PI;
    /// use sodg::Hex;
    /// let d = Hex::from(PI);
    /// assert_eq!("40-49-0F-DB", d.print());
    /// ```
    fn from(d: f32) -> Self {
        Self::from_slice(&d.to_be_bytes())
    }
}

impl From<bool> for Hex {
    /// Create a new [`Hex`] from `bool`.
    ///
    /// For example:
    ///
    /// ```
    /// use sodg::Hex;
    /// let d = Hex::from(true);
    /// assert_eq!("01", d.print());
    /// ```
    fn from(d: bool) -> Self {
        Self::from_slice(&(if d { [1] } else { [0] }))
    }
}

impl FromStr for Hex {
    type Err = anyhow::Error;

    /// Create a `Hex` from a `&str` containing a hexadecimal representation of data.
    ///
    /// For example, this is how you make a new [`Hex`] from `"DE-AD-BE-EF-20-22"` string:
    ///
    /// ```
    /// use sodg::Hex;
    /// use std::str::FromStr;
    /// let hex = "DE-AD-BE-EF-20-22";
    /// let d: Hex = hex.parse().unwrap();
    /// let d2 = Hex::from_str(hex).unwrap();
    /// assert_eq!("DE-AD-BE-EF-20-22", d.print());
    /// assert_eq!("DE-AD-BE-EF-20-22", d2.print());
    /// ```
    ///
    /// An empty `Hex` may be created either from an empty string
    /// or `"--"`:
    ///
    /// ```
    /// use sodg::Hex;
    /// use std::str::FromStr;
    /// let d1: Hex = Hex::from_str("--").unwrap();
    /// let d2: Hex = Hex::from_str("").unwrap();
    /// assert_eq!(Hex::empty(), d1);
    /// assert_eq!(Hex::empty(), d2);
    /// ```
    ///
    /// # Errors
    ///
    /// If it's impossible to convert from a String, an error will be returned.
    fn from_str(hex: &str) -> std::result::Result<Self, Self::Err> {
        let s = hex.replace('-', "");
        Ok(Self::from_vec(hex::decode(s)?))
    }
}

#[cfg(test)]
mod tests {
    use super::*;
    use bincode::config::legacy;
    use bincode::serde::{decode_from_slice, encode_to_vec};
    use std::sync::Arc;

    #[test]
    fn simple_int() {
        let i = 42;
        let d = Hex::from(i);
        assert_eq!(i, d.to_i64().unwrap());
        assert_eq!("00-00-00-00-00-00-00-2A", d.print());
    }

    #[test]
    fn simple_i32() {
        let i = 42_i32;
        let d = Hex::from(i);
        assert_eq!("00-00-00-2A", d.print());
    }

    #[test]
    fn simple_i16() {
        let i = 42_i16;
        let d = Hex::from(i);
        assert_eq!("00-2A", d.print());
    }

    #[test]
    fn simple_i8() {
        let i = 42_i8;
        let d = Hex::from(i);
        assert_eq!("2A", d.print());
    }

    #[test]
    fn simple_f32() {
        let f = std::f32::consts::PI;
        let d = Hex::from(f);
        assert_eq!("40-49-0F-DB", d.print());
    }

    #[test]
    fn simple_bool() {
        let b = true;
        let d = Hex::from(b);
        assert_eq!(b, d.to_bool());
        assert_eq!("01", d.print());
    }

    #[test]
    fn simple_float() {
        let f = std::f64::consts::PI;
        let d = Hex::from(f);
        let allowed_error = 0.0001;
        let is_equal = (f - d.to_f64().unwrap()).abs() < allowed_error;
        assert!(is_equal);
        assert_eq!("40-09-21-FB-54-44-2D-18", d.print());
    }

    #[test]
    fn compares_with_data() {
        let i = 42;
        let left = Hex::from(i);
        let right = Hex::from(i);
        assert_eq!(left, right);
    }

    #[test]
    fn prints_bytes() {
        let txt = "привет";
        let d = Hex::from_str_bytes(txt);
        assert_eq!("D0-BF-D1-80-D0-B8-D0-B2-D0-B5-D1-82", d.print());
        assert_eq!(txt, Hex::from_str(&d.print()).unwrap().to_utf8().unwrap());
    }

    #[test]
    fn prints_empty_bytes() {
        let txt = "";
        let d = Hex::from_str_bytes(txt);
        assert_eq!("--", d.print());
    }

    #[test]
    fn broken_int_from_small_data() {
        let d = Hex::from_vec([0x01, 0x02].to_vec());
        let ret = d.to_i64();
        assert!(ret.is_err());
    }

    #[test]
    fn broken_float_from_small_data() {
        let d = Hex::from_vec([0x00].to_vec());
        let ret = d.to_f64();
        assert!(ret.is_err());
    }

    #[test]
    fn direct_access_to_vec() {
        let d = Hex::from_vec([0x1F, 0x01].to_vec());
        assert_eq!(0x1F, *d.bytes().first().unwrap());
    }

    #[test]
    fn not_enough_data_for_int() {
        let d = Hex::from_vec(vec![0x00, 0x2A]);
        assert!(d.to_i64().is_err());
    }

    #[test]
    fn not_enough_data_for_float() {
        let d = Hex::from_vec(vec![0x00, 0x2A]);
        assert!(d.to_f64().is_err());
    }

    #[test]
    fn too_much_data_for_int() {
        let d = Hex::from_vec(vec![0x00, 0x2A, 0x00, 0x2A, 0x00, 0x2A, 0x00, 0x2A, 0x11]);
        assert!(d.to_i64().is_err());
    }

    #[test]
    fn makes_string() {
        let d = Hex::from_vec(vec![0x41, 0x42, 0x43]);
        assert_eq!("ABC", d.to_utf8().unwrap().as_str());
    }

    #[test]
    fn empty_string() {
        let d = Hex::from_vec(vec![]);
        assert_eq!("", d.to_utf8().unwrap().as_str());
    }

    #[test]
    fn non_utf8_string() {
        let d = Hex::from_vec(vec![0x00, 0xEF]);
        assert!(d.to_utf8().is_err());
    }

    #[test]
    fn takes_tail() {
        let d = Hex::from_str_bytes("Hello, world!");
        assert_eq!("world!", d.tail(7).to_utf8().unwrap());
    }

    #[test]
    fn takes_one_byte() {
        let d = Hex::from_str_bytes("Ура!");
        assert_eq!("D0-A3-D1-80-D0-B0-21", d.print());
        assert_eq!(0xD1, d.byte_at(2));
    }

    #[test]
    fn measures_length() {
        let d = Hex::from_str_bytes("Ура!");
        assert_eq!(7, d.len());
    }

    #[test]
    fn correct_equality() {
        let d = Hex::from_str("DE-AD-BE-EF").unwrap();
        let d1 = Hex::from_str("AA-BB").unwrap();
        let d2 = Hex::from_str("DE-AD-BE-EF").unwrap();
        assert_eq!(d, d);
        assert_ne!(d, d1);
        assert_eq!(d, d2);
    }

    #[test]
    fn concat_test() {
        let a = Hex::from_str("DE-AD").unwrap();
        let b = Hex::from_str("BE-EF").unwrap();
        assert_eq!(a.concat(&b), Hex::from_str("DE-AD-BE-EF").unwrap());
    }

    #[test]
    fn concatenates_bytes_with_long_vector_without_padding() {
        let bytes = Hex::from_slice(&[0xAB, 0xCD]);
        let vector = Hex::from_vec((1..=16).map(|value| value as u8).collect());
        let result = bytes.concat(&vector);
        let mut expected = Vec::with_capacity(bytes.len() + vector.len());
        expected.extend_from_slice(bytes.bytes());
        expected.extend_from_slice(vector.bytes());
        assert_eq!(result.len(), expected.len());
        assert_eq!(result.bytes()[2], 0x01);
        assert_eq!(result.bytes(), expected.as_slice());
    }

    #[test]
    fn creates_from_big_slice() {
        let s: [u8; 9] = [0xAB, 0xD8, 0xAB, 0xD8, 0xAB, 0xD8, 0xAB, 0xD8, 0xAB];
        let mut accum = vec![];
        for el in s {
            accum.push(el);
            accum.push(el);
            accum.push(el);
        }
        let h = Hex::from_slice(accum.as_slice());
        assert_eq!(27, h.len());
        assert_eq!(h.to_vec(), accum);
    }

    #[test]
    fn large_inputs_use_shared_variant() {
        let data: Vec<u8> = (0..32).collect();
        let hex = Hex::from_vec(data.clone());
        if let Hex::Shared(ref shared) = hex {
            assert_eq!(shared.len(), data.len());
        } else {
            panic!("expected shared variant for large payloads");
        }
    }

    #[test]
    fn small_inputs_remain_inline() {
        let hex = Hex::from_vec(vec![1_u8, 2_u8]);
        if let Hex::Bytes(_, len) = hex {
            assert_eq!(len, 2);
        } else {
            panic!("expected inline bytes variant");
        }
    }

    #[test]
    fn clones_share_backing_storage() {
        let data: Vec<u8> = (0..32).collect();
        let hex = Hex::from_vec(data);
        let cloned = hex.clone();
        let (Hex::Shared(left), Hex::Shared(right)) = (&hex, &cloned) else {
            panic!("expected shared variants");
        };
        assert!(Arc::ptr_eq(left, right));
    }

    #[test]
    fn concatenates_from_hex_vec() {
        let a = Hex::from_vec(vec![0x12, 0xAB]);
        let b = Hex::from_slice(b"as_bytesss");
        let c = Hex::from_vec(vec![0x12, 0xAD]);
        let res = a.concat(&b).concat(&c);
<<<<<<< HEAD
        assert_eq!(14, res.len());
=======
        assert_eq!(a.len() + b.len() + c.len(), res.len());
>>>>>>> d9218826
    }

    #[test]
    fn concatenates_from_hex_str() {
        let a = Hex::from_str_bytes("Привет!");
        let b = Hex::from_vec(vec![0x01, 0x02]);
        let c = Hex::from_str_bytes("Пока!");
        let res = a.concat(&b).concat(&c);
        assert_eq!(24, res.len());
    }

    #[test]
    fn serde_roundtrip_inline() {
        let original = Hex::from_vec(vec![0x01, 0x02, 0x03]);
        let serialized = encode_to_vec(&original, legacy()).unwrap();
        let (decoded, _) = decode_from_slice::<Hex, _>(&serialized, legacy()).unwrap();
        assert_eq!(original, decoded);
        let Hex::Bytes(_, len) = decoded else {
            panic!("expected inline bytes variant");
        };
        assert_eq!(len, 3);
    }

    #[test]
    fn serde_roundtrip_shared() {
        let original = Hex::from_vec((0_u8..32).collect());
        let serialized = encode_to_vec(&original, legacy()).unwrap();
        let (decoded, _) = decode_from_slice::<Hex, _>(&serialized, legacy()).unwrap();
        assert_eq!(original, decoded);
        let (Hex::Shared(left), Hex::Shared(right)) = (&original, &decoded) else {
            panic!("expected shared variants");
        };
        assert_eq!(left.len(), right.len());
    }

    #[test]
    fn test_index_vec() {
        // vector
        let base: Vec<u8> = vec![0xAB, 0xD8, 0xAB, 0xD8, 0xAB, 0xD8, 0xAB, 0xD8, 0xAB];
        let a = Hex::from_vec(base);
        assert_eq!(a[1], 0xD8);
        // array
        let base: Vec<u8> = vec![0xAB, 0xD8, 0xAB];
        let a = Hex::from_vec(base);
        assert_eq!(a[1], 0xD8);
    }

    #[test]
    #[should_panic(expected = "Index 6 out of bounds (len = 3)")]
    fn test_index_out_of_range() {
        let base: Vec<u8> = vec![0xAB, 0xD8, 0xAB];
        let a = Hex::from_vec(base);
        assert_eq!(a[6], 0xAB);
    }

    #[test]
    fn test_index_vec_mut() {
        // vector
        let base: Vec<u8> = vec![0xAB, 0xD8, 0xAB, 0xD8, 0xAB, 0xD8, 0xAB, 0xD8, 0xAB];
        let mut a = Hex::from_vec(base);
        a[0] = 0xD8;
        assert_eq!(a[0], 0xD8);
        // array
        let base: Vec<u8> = vec![0xAB, 0xD8, 0xAB];
        let mut a = Hex::from_vec(base);
        a[0] = 0xD8;
        assert_eq!(a[0], 0xD8);
    }

    #[test]
    #[should_panic(expected = "Index 6 out of bounds (len = 3)")]
    fn test_index_out_of_range_mut() {
        let base: Vec<u8> = vec![0xAB, 0xD8, 0xAB];
        let mut a = Hex::from_vec(base);
        a[6] = 0xAB;
    }

    #[test]
    fn test_range() {
        let base: Vec<u8> = vec![0xAB, 0xD8, 0xAB, 0xD8, 0xAB, 0xD8, 0xAB, 0xD8, 0xAB];
        let a = Hex::from_vec(base);
        let b = &a[0..4];
        assert_eq!(&[0xAB, 0xD8, 0xAB, 0xD8], b);

        let base: Vec<u8> = vec![0xAB, 0xD8, 0xAB, 0xD8];
        let a = Hex::from_vec(base);
        let b = &a[0..2];
        assert_eq!(&[0xAB, 0xD8], b);
    }

    #[test]
    #[should_panic(expected = "Range 0..10 out of bounds (len = 4)")]
    fn test_range_panic() {
        let base: Vec<u8> = vec![0xAB, 0xD8, 0xAB, 0xD8];
        let a = Hex::from_vec(base);
        let _ = &a[0..10];
    }

    #[test]
    fn test_range_from() {
        let base: Vec<u8> = vec![0xAB, 0xD8, 0xAB, 0xD8, 0xAB, 0xD8, 0xAB, 0xD8, 0xAB];
        let a = Hex::from_vec(base);
        let b = &a[2..];
        assert_eq!(&[0xAB, 0xD8, 0xAB, 0xD8, 0xAB, 0xD8, 0xAB], b);

        let base: Vec<u8> = vec![0xAB, 0xD8, 0xAB, 0xD8];
        let a = Hex::from_vec(base);
        let b = &a[2..];
        assert_eq!(&[0xAB, 0xD8], b);
        let b = &a[4..];
        assert!(b.is_empty());
    }

    #[test]
    #[should_panic(expected = "RangeFrom 5.. out of bounds (len = 4)")]
    fn test_range_from_panic() {
        let base: Vec<u8> = vec![0xAB, 0xD8, 0xAB, 0xD8];
        let a = Hex::from_vec(base);
        let _ = &a[5..];
    }

    #[test]
    fn test_range_full() {
        let base: Vec<u8> = vec![0xAB, 0xD8, 0xAB, 0xD8, 0xAB, 0xD8, 0xAB, 0xD8, 0xAB];
        let a = Hex::from_vec(base);
        let b = &a[..];
        assert_eq!(&[0xAB, 0xD8, 0xAB, 0xD8, 0xAB, 0xD8, 0xAB, 0xD8, 0xAB], b);

        let base: Vec<u8> = vec![0xAB, 0xD8, 0xAB, 0xD8];
        let a = Hex::from_vec(base);
        let b = &a[..];
        assert_eq!(&[0xAB, 0xD8, 0xAB, 0xD8], b);
    }

    #[test]
    fn test_range_inclusive() {
        let base: Vec<u8> = vec![0xAB, 0xD8, 0xAB, 0xD8, 0xAB, 0xD8, 0xAB, 0xD8, 0xAB];
        let a = Hex::from_vec(base);
        let b = &a[1..=4];
        assert_eq!(&[0xD8, 0xAB, 0xD8, 0xAB], b);

        let base: Vec<u8> = vec![0xAB, 0xD8, 0xAB, 0xD8];
        let a = Hex::from_vec(base);
        let b = &a[1..=3];
        assert_eq!(&[0xD8, 0xAB, 0xD8], b);
    }

    #[test]
    #[should_panic(expected = "RangeInclusive 2..=4 out of bounds (len = 4)")]
    fn test_range_inclusive_panic() {
        let base: Vec<u8> = vec![0xAB, 0xD8, 0xAB, 0xD8];
        let a = Hex::from_vec(base);
        let _ = &a[2..=4];
    }

    #[test]
    fn test_range_to() {
        let base: Vec<u8> = vec![0xAB, 0xD8, 0xAB, 0xD8, 0xAB, 0xD8, 0xAB, 0xD8, 0xAB];
        let a = Hex::from_vec(base);
        let b = &a[..4];
        assert_eq!(&[0xAB, 0xD8, 0xAB, 0xD8], b);

        let base: Vec<u8> = vec![0xAB, 0xD8, 0xAB, 0xD8];
        let a = Hex::from_vec(base);
        let b = &a[..2];
        assert_eq!(&[0xAB, 0xD8], b);
    }

    #[test]
    #[should_panic(expected = "RangeTo ..7 out of bounds (len = 4)")]
    fn test_range_to_panic() {
        let base: Vec<u8> = vec![0xAB, 0xD8, 0xAB, 0xD8];
        let a = Hex::from_vec(base);
        let _ = &a[..7];
    }

    #[test]
    fn test_range_to_inclusive() {
        let base: Vec<u8> = vec![0xAB, 0xD8, 0xAB, 0xD8, 0xAB, 0xD8, 0xAB, 0xD8, 0xAB];
        let a = Hex::from_vec(base);
        let b = &a[..=4];
        assert_eq!(&[0xAB, 0xD8, 0xAB, 0xD8, 0xAB], b);

        let base: Vec<u8> = vec![0xAB, 0xD8, 0xAB, 0xD8];
        let a = Hex::from_vec(base);
        let b = &a[..=2];
        assert_eq!(&[0xAB, 0xD8, 0xAB], b);
    }

    #[test]
    #[should_panic(expected = "RangeToInclusive ..=7 out of bounds (len = 4)")]
    fn test_range_to_inclusive_panic() {
        let base: Vec<u8> = vec![0xAB, 0xD8, 0xAB, 0xD8];
        let a = Hex::from_vec(base);
        let _ = &a[..=7];
    }

    #[test]
    fn test_from_str_bytes_correctly() {
        let a = Hex::from_str_bytes("Hello, world!");
        let b = &a[5..];
        let res = String::from_utf8(b.to_vec()).unwrap();
        assert_eq!(&res, ", world!");
    }
}<|MERGE_RESOLUTION|>--- conflicted
+++ resolved
@@ -481,11 +481,7 @@
                     bytes[*l..*l + h.len()].copy_from_slice(h.bytes());
                     Self::Bytes(bytes, l + h.len())
                 } else {
-<<<<<<< HEAD
                     let mut v = Vec::with_capacity(l + h.len());
-=======
-                    let mut v = Vec::new();
->>>>>>> d9218826
                     v.extend_from_slice(&b[..*l]);
                     v.extend_from_slice(h.bytes());
                     Self::Shared(Arc::from(v))
@@ -900,11 +896,7 @@
         let b = Hex::from_slice(b"as_bytesss");
         let c = Hex::from_vec(vec![0x12, 0xAD]);
         let res = a.concat(&b).concat(&c);
-<<<<<<< HEAD
         assert_eq!(14, res.len());
-=======
-        assert_eq!(a.len() + b.len() + c.len(), res.len());
->>>>>>> d9218826
     }
 
     #[test]
