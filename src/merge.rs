--- conflicted
+++ resolved
@@ -3,11 +3,7 @@
 
 use std::collections::{HashMap, HashSet};
 
-<<<<<<< HEAD
 use anyhow::{Result, anyhow, bail};
-=======
-use anyhow::{Context, Result, bail};
->>>>>>> d9218826
 use log::debug;
 
 use crate::{Label, LabelId, Persistence, Sodg};
@@ -98,7 +94,6 @@
             // put: merges data from right into left
             self.put(left, &v.data);
         }
-<<<<<<< HEAD
         for kid in g.kids(right) {
             let label = *kid.label();
             let destination = kid.destination();
@@ -127,37 +122,6 @@
                 && first != *second
             {
                 self.join(first, *second)?;
-=======
-
-        // First pass: ensure all children exist and recurse
-        for (a, to) in g.kids(right) {
-            // `self.kid` returns Option<usize> for child by attribute `a`
-            let matched = if let Some(t) = self.kid(left, *a) {
-                t
-            } else if let Some(&t) = mapped.get(to) {
-                // Child already mapped elsewhere; bind current edge to that node
-                self.bind(left, t, *a);
-                t
-            } else {
-                // Create new node, bind, and continue
-                let id = self.next_id();
-                self.add(id);
-                self.bind(left, id, *a);
-                id
-            };
-
-            // Recurse into the matched/created child
-            self.merge_rec(g, matched, *to, mapped)?;
-        }
-
-        // Second pass: if multiple paths led to different nodes, join them
-        for (a, to) in g.kids(right) {
-            if let Some(first) = self.kid(left, *a)
-                && let Some(&second) = mapped.get(to)
-                && first != second
-            {
-                self.join(first, second);
->>>>>>> d9218826
             }
         }
 
