--- conflicted
+++ resolved
@@ -51,11 +51,7 @@
     ///
     /// If impossible to deploy, an error will be returned.
     pub fn deploy_to<const N: usize>(&mut self, g: &mut Sodg<N>) -> Result<usize> {
-<<<<<<< HEAD
         self.vars.clear();
-=======
-        let commands = Self::strip_comments(self.txt.as_str());
->>>>>>> d9218826
         let mut pos = 0;
         for cmd in commands.split(';').map(str::trim).filter(|t| !t.is_empty()) {
             trace!("#deploy_to: deploying command no.{} '{}'...", pos + 1, cmd);
@@ -66,7 +62,6 @@
         Ok(pos)
     }
 
-<<<<<<< HEAD
     /// Get all commands.
     fn commands(&self) -> Vec<String> {
         static STRIP_COMMENTS: Lazy<Regex> = Lazy::new(|| Regex::new(r"#.*(?:\r?\n|$)").unwrap());
@@ -78,28 +73,7 @@
             .filter(|t| !t.is_empty())
             .map(ToString::to_string)
             .collect()
-=======
-    fn strip_comments(text: &str) -> String {
-        if !text.contains('#') {
-            return text.to_string();
-        }
-        let mut result = String::with_capacity(text.len());
-        let mut in_comment = false;
-        for ch in text.chars() {
-            if in_comment {
-                if ch == '\n' {
-                    in_comment = false;
-                }
-                continue;
-            }
-            if ch == '#' {
-                in_comment = true;
-                continue;
-            }
-            result.push(ch);
-        }
-        result
->>>>>>> d9218826
+
     }
 
     /// Deploy a single command to the [`Sodg`].
@@ -174,7 +148,6 @@
             })?;
             bytes.push(byte);
         }
-<<<<<<< HEAD
         let mut bytes = Vec::with_capacity(d.len() / 2);
         for i in (0..d.len()).step_by(2) {
             let pair = &d[i..i + 2];
@@ -182,8 +155,6 @@
                 .with_context(|| format!("Can't parse data '{s}', invalid byte '{pair}'"))?;
             bytes.push(byte);
         }
-=======
->>>>>>> d9218826
         Ok(Hex::from_vec(bytes))
     }
 
@@ -195,13 +166,9 @@
     fn parse<const N: usize>(&mut self, s: &str, g: &mut Sodg<N>) -> Result<usize> {
         let head = s.chars().next().context("Empty identifier")?;
         if head == '$' || head == 'ν' {
-<<<<<<< HEAD
             let tail = s
                 .get(head.len_utf8()..)
                 .context("Identifier is missing a numeric suffix")?;
-=======
-            let tail: String = s.chars().skip(1).collect();
->>>>>>> d9218826
             if head == '$' {
                 Ok(*self
                     .vars
